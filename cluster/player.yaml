--- conflicted
+++ resolved
@@ -21,11 +21,7 @@
             topologyKey: kubernetes.io/hostname
       containers:
       - name: player
-<<<<<<< HEAD
-        image: gcr.io/$PROJECT/minigo-player:0.3
-=======
         image: gcr.io/$PROJECT/minigo-player:0.10
->>>>>>> a3e98185
         imagePullPolicy: Always
         volumeMounts:
         - name: service-credentials
