<<<<<<< HEAD
VERSION=0.11
PROJECT=tensor-go
=======
# Version and project can be overridden with the following:
#  make target VERSION=0.XY PROJECT=foo-project
>>>>>>> a3e98185

VERSION?=0.12
PROJECT?=minigo-pub

make echo:
		echo $(VERSION)
		echo $(PROJECT)

make gpu-image:
		mkdir -p staging/data
		cp ../*.py staging/
		cp ../data/names.txt staging/data/
		cp ../requirements.txt staging/
		cp player_wrapper.sh staging/
	    docker build -f Dockerfile.gpu -t "gcr.io/$(PROJECT)/minigo-gpu-player:$(VERSION)" .
		rm staging/*.py
		rm staging/requirements.txt
		rm staging/player_wrapper.sh

image:
		mkdir -p staging/data
		cp ../*.py staging/
		cp -r ../data staging/
		cp ../requirements-cpu.txt staging/
		cp player_wrapper.sh staging/
	    docker build -t "gcr.io/$(PROJECT)/minigo-player:$(VERSION)" .
		rm staging/*.py
		rm -r staging/data
		rm staging/requirements-cpu.txt
		rm staging/player_wrapper.sh

image-clean:
		mkdir -p staging/
		cp ../*.py staging/
		cp ../requirements-cpu.txt staging/
		cp player_wrapper.sh staging/
	    docker build --no-cache -t "gcr.io/$(PROJECT)/minigo-player:$(VERSION)" .
		rm staging/*.py
		rm staging/requirements-cpu.txt
		rm staging/player_wrapper.sh

push: image
	    gcloud docker -- push "gcr.io/$(PROJECT)/minigo-player:$(VERSION)"

gpu-push: gpu-image
	    gcloud docker -- push "gcr.io/$(PROJECT)/minigo-gpu-player:$(VERSION)"

.PHONY: image push<|MERGE_RESOLUTION|>--- conflicted
+++ resolved
@@ -1,13 +1,7 @@
-<<<<<<< HEAD
 VERSION=0.11
-PROJECT=tensor-go
-=======
+PROJECT?=minigo-pub
 # Version and project can be overridden with the following:
 #  make target VERSION=0.XY PROJECT=foo-project
->>>>>>> a3e98185
-
-VERSION?=0.12
-PROJECT?=minigo-pub
 
 make echo:
 		echo $(VERSION)
