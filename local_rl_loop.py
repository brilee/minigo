# Copyright 2018 Google LLC
#
# Licensed under the Apache License, Version 2.0 (the "License");
# you may not use this file except in compliance with the License.
# You may obtain a copy of the License at
#
#      http://www.apache.org/licenses/LICENSE-2.0
#
# Unless required by applicable law or agreed to in writing, software
# distributed under the License is distributed on an "AS IS" BASIS,
# WITHOUT WARRANTIES OR CONDITIONS OF ANY KIND, either express or implied.
# See the License for the specific language governing permissions and
# limitations under the License.

"""Runs a RL loop locally. Mostly for integration testing purposes.

A successful run will bootstrap, selfplay, gather, and start training for
a while. You should see the combined_cost variable drop steadily, and ideally
overfit to a near-zero loss.
"""

import os
import tempfile

import dual_net
import preprocessing
import go
import main


def rl_loop():
    # monkeypatch the hyperparams so that we get a quickly executing network.
    dual_net.get_default_hyperparams = lambda **kwargs: {
        'k': 8, 'fc_width': 16, 'num_shared_layers': 1, 'l2_strength': 1e-4, 'momentum': 0.9}

    dual_net.TRAIN_BATCH_SIZE = 16

    #monkeypatch the shuffle buffer size so we don't spin forever shuffling up positions.
    preprocessing.SHUFFLE_BUFFER_SIZE = 10000

    with tempfile.TemporaryDirectory() as base_dir:
        model_save_file = os.path.join(base_dir, 'models', '000000-bootstrap')
        selfplay_dir = os.path.join(base_dir, 'data', 'selfplay')
        model_selfplay_dir = os.path.join(
            selfplay_dir, '000000-bootstrap', 'worker1')
        gather_dir = os.path.join(base_dir, 'data', 'training_chunks')
        sgf_dir = os.path.join(base_dir, 'sgf', '000000-bootstrap')
        os.mkdir(os.path.join(base_dir, 'data'))

        print("Creating random initial weights...")
        dual_net.DualNetworkTrainer(model_save_file).bootstrap()
        print("Playing some games...")
        # Do two selfplay runs to test gather functionality
        main.selfplay(
            load_file=model_save_file,
            output_dir=model_selfplay_dir,
            output_sgf=sgf_dir,
            holdout_pct=0,
            readouts=10)
        main.selfplay(
            load_file=model_save_file,
            output_dir=model_selfplay_dir,
            output_sgf=sgf_dir,
            holdout_pct=0,
            readouts=10)
        print("Gathering game output...")
        main.gather(input_directory=selfplay_dir, output_directory=gather_dir)
        print("Training on gathered game data... (ctrl+C to quit)")
<<<<<<< HEAD
        main.train(gather_dir, save_file=model_save_file, num_steps=10000, logdir="logs")
=======
        main.train(gather_dir, save_file=model_save_file,
                   num_steps=10000, verbosity=2)
>>>>>>> 94677199


if __name__ == '__main__':
    rl_loop()<|MERGE_RESOLUTION|>--- conflicted
+++ resolved
@@ -66,12 +66,8 @@
         print("Gathering game output...")
         main.gather(input_directory=selfplay_dir, output_directory=gather_dir)
         print("Training on gathered game data... (ctrl+C to quit)")
-<<<<<<< HEAD
-        main.train(gather_dir, save_file=model_save_file, num_steps=10000, logdir="logs")
-=======
         main.train(gather_dir, save_file=model_save_file,
-                   num_steps=10000, verbosity=2)
->>>>>>> 94677199
+                   num_steps=10000, logdir="logs", verbosity=2)
 
 
 if __name__ == '__main__':
