--- conflicted
+++ resolved
@@ -59,27 +59,12 @@
     latest_model = sorted(model_numbers_names, reverse=True)[0]
     return latest_model
 
-<<<<<<< HEAD
 def game_counts(n=20):
     all_models = gfile.Glob(os.path.join(MODELS_DIR, '*.meta'))
     model_filenames = sorted([os.path.basename(m).split('.')[0] for m in all_models], reverse=True)
     for m in model_filenames[:n]:
         games = gfile.Glob(os.path.join(SELFPLAY_DIR, m, '*.zz'))
         print(m, len(games) * 8)
-=======
-def convert_all():
-    all_models = gfile.Glob(os.path.join(MODELS_DIR, '*.meta'))
-    model_filenames = [os.path.basename(m).split('.')[0] for m in all_models]
-    print(model_filenames)
-    from tqdm import tqdm
-
-    import multiprocessing
-    pool = multiprocessing.Pool(10)
-    for m in tqdm(model_filenames[10:]):
-        p = os.path.join('gs://mugozero-v2/games/', m) + "/**/*.gz"
-        games = gfile.Glob(p)
-        pool.map(main.convert, games)
->>>>>>> a3e98185
 
 def bootstrap():
     bootstrap_name = shipname.generate(0)
@@ -112,7 +97,6 @@
     print("New model will be {}".format(new_model_name))
     load_file = os.path.join(MODELS_DIR, model_name)
     save_file = os.path.join(MODELS_DIR, new_model_name)
-<<<<<<< HEAD
     try:
         main.train(TRAINING_CHUNK_DIR, save_file=save_file, load_file=load_file,
                generation_num=model_num, logdir=logdir, n=N)
@@ -122,13 +106,6 @@
 
 parser = argparse.ArgumentParser()
 argh.add_commands(parser, [train, selfplay, gather, bootstrap, game_counts])
-=======
-    main.train(TRAINING_CHUNK_DIR, save_file=save_file, load_file=load_file,
-               generation_num=model_num, logdir=logdir)
-
-parser = argparse.ArgumentParser()
-argh.add_commands(parser, [train, selfplay, gather, bootstrap, convert_all])
->>>>>>> a3e98185
 
 if __name__ == '__main__':
     print_flags()
