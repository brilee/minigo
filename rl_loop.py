--- conflicted
+++ resolved
@@ -60,11 +60,7 @@
     print("Bootstrapping model at {}".format(bootstrap_model_path))
     main.bootstrap(bootstrap_model_path, n=N)
 
-<<<<<<< HEAD
-def selfplay(readouts=800, games=8, verbose=2, resign_threshold=0.99):
-=======
-def selfplay(readouts=1600, verbose=2, resign_threshold=0.99):
->>>>>>> d2eeb212
+def selfplay(readouts=800, verbose=2, resign_threshold=0.99):
     _, model_name = get_latest_model()
     print("Playing a game with model {}".format(model_name))
     model_save_file = os.path.join(MODELS_DIR, model_name)
